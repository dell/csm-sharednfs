module github.com/dell/csm-sharednfs

go 1.24

require (
	github.com/container-storage-interface/spec v1.6.0
	github.com/dell/gocsi v1.12.0
	github.com/google/uuid v1.6.0
	github.com/sirupsen/logrus v1.9.3
	github.com/stretchr/testify v1.9.0
	go.uber.org/mock v0.5.0
	google.golang.org/grpc v1.67.1
	google.golang.org/protobuf v1.35.1
	k8s.io/api v0.32.3
	k8s.io/apimachinery v0.32.3
	k8s.io/client-go v0.32.3
)

require (
	github.com/akutz/gosync v0.1.0 // indirect
	github.com/coreos/go-semver v0.3.0 // indirect
	github.com/coreos/go-systemd/v22 v22.3.2 // indirect
	github.com/davecgh/go-spew v1.1.2-0.20180830191138-d8f796af33cc // indirect
	github.com/emicklei/go-restful/v3 v3.11.0 // indirect
	github.com/fxamacker/cbor/v2 v2.7.0 // indirect
	github.com/go-logr/logr v1.4.2 // indirect
	github.com/go-openapi/jsonpointer v0.21.0 // indirect
	github.com/go-openapi/jsonreference v0.20.2 // indirect
	github.com/go-openapi/swag v0.23.0 // indirect
	github.com/gogo/protobuf v1.3.2 // indirect
	github.com/golang/protobuf v1.5.4 // indirect
	github.com/google/gnostic-models v0.6.8 // indirect
	github.com/google/go-cmp v0.6.0 // indirect
	github.com/google/gofuzz v1.2.0 // indirect
	github.com/josharian/intern v1.0.0 // indirect
	github.com/json-iterator/go v1.1.12 // indirect
	github.com/mailru/easyjson v0.7.7 // indirect
	github.com/modern-go/concurrent v0.0.0-20180306012644-bacd9c7ef1dd // indirect
	github.com/modern-go/reflect2 v1.0.2 // indirect
	github.com/munnerz/goautoneg v0.0.0-20191010083416-a7dc8b61c822 // indirect
	github.com/pkg/errors v0.9.1 // indirect
	github.com/pmezard/go-difflib v1.0.1-0.20181226105442-5d4384ee4fb2 // indirect
	github.com/x448/float16 v0.8.4 // indirect
	go.etcd.io/etcd/api/v3 v3.5.0 // indirect
	go.etcd.io/etcd/client/pkg/v3 v3.5.0 // indirect
	go.etcd.io/etcd/client/v3 v3.5.0 // indirect
	go.uber.org/atomic v1.7.0 // indirect
	go.uber.org/multierr v1.6.0 // indirect
	go.uber.org/zap v1.17.0 // indirect
<<<<<<< HEAD
	golang.org/x/net v0.36.0 // indirect
	golang.org/x/oauth2 v0.27.0 // indirect
	golang.org/x/sys v0.30.0 // indirect
	golang.org/x/term v0.29.0 // indirect
	golang.org/x/text v0.22.0 // indirect
=======
	golang.org/x/net v0.38.0 // indirect
	golang.org/x/oauth2 v0.23.0 // indirect
	golang.org/x/sys v0.31.0 // indirect
	golang.org/x/term v0.30.0 // indirect
	golang.org/x/text v0.23.0 // indirect
>>>>>>> 1ed68cd3
	golang.org/x/time v0.7.0 // indirect
	google.golang.org/genproto/googleapis/api v0.0.0-20241104194629-dd2ea8efbc28 // indirect
	google.golang.org/genproto/googleapis/rpc v0.0.0-20241021214115-324edc3d5d38 // indirect
	gopkg.in/evanphx/json-patch.v4 v4.12.0 // indirect
	gopkg.in/inf.v0 v0.9.1 // indirect
	gopkg.in/yaml.v2 v2.4.0 // indirect
	gopkg.in/yaml.v3 v3.0.1 // indirect
	k8s.io/klog/v2 v2.130.1 // indirect
	k8s.io/kube-openapi v0.0.0-20241105132330-32ad38e42d3f // indirect
	k8s.io/utils v0.0.0-20241104100929-3ea5e8cea738 // indirect
	sigs.k8s.io/json v0.0.0-20241010143419-9aa6b5e7a4b3 // indirect
	sigs.k8s.io/structured-merge-diff/v4 v4.4.2 // indirect
	sigs.k8s.io/yaml v1.4.0 // indirect
)<|MERGE_RESOLUTION|>--- conflicted
+++ resolved
@@ -47,19 +47,11 @@
 	go.uber.org/atomic v1.7.0 // indirect
 	go.uber.org/multierr v1.6.0 // indirect
 	go.uber.org/zap v1.17.0 // indirect
-<<<<<<< HEAD
-	golang.org/x/net v0.36.0 // indirect
-	golang.org/x/oauth2 v0.27.0 // indirect
-	golang.org/x/sys v0.30.0 // indirect
-	golang.org/x/term v0.29.0 // indirect
-	golang.org/x/text v0.22.0 // indirect
-=======
 	golang.org/x/net v0.38.0 // indirect
 	golang.org/x/oauth2 v0.23.0 // indirect
 	golang.org/x/sys v0.31.0 // indirect
 	golang.org/x/term v0.30.0 // indirect
 	golang.org/x/text v0.23.0 // indirect
->>>>>>> 1ed68cd3
 	golang.org/x/time v0.7.0 // indirect
 	google.golang.org/genproto/googleapis/api v0.0.0-20241104194629-dd2ea8efbc28 // indirect
 	google.golang.org/genproto/googleapis/rpc v0.0.0-20241021214115-324edc3d5d38 // indirect
