/*
Copyright © 2025 Dell Inc. or its subsidiaries. All Rights Reserved.

Licensed under the Apache License, Version 2.0 (the "License");
you may not use this file except in compliance with the License.
You may obtain a copy of the License at

	http://www.apache.org/licenses/LICENSE-2.0

Unless required by applicable law or agreed to in writing, software
distributed under the License is distributed on an "AS IS" BASIS,
WITHOUT WARRANTIES OR CONDITIONS OF ANY KIND, either express or implied.
See the License for the specific language governing permissions and
limitations under the License.
*/

package nfs

import (
	"context"
	"fmt"
	"net"
<<<<<<< HEAD
	"os"
=======
	"path/filepath"
>>>>>>> f48a4b15
	"strings"
	"sync"
	"time"

	log "github.com/sirupsen/logrus"
	"google.golang.org/grpc"
	v1 "k8s.io/api/core/v1"

	"google.golang.org/grpc/credentials/insecure"

	"github.com/dell/csm-hbnfs/nfs/proto"
)

type (
	ListenFunc func(network, address string) (net.Listener, error)
	ServeFunc  func(s *grpc.Server, lis net.Listener) error
)

type nfsServer struct {
	proto.UnimplementedNfsServer
	executor  Executor
	unmounter Unmounter
	// Embed the unimplemented server
}

// TODO: make these externally configurable
const (
	RootUID           = 0
	nfsGroupID        = 100
	NfsFileMode       = 0o2777
	NfsFileModeString = "02777"
)

var (
	timeout            = 5 * time.Second
	maxUnmountAttempts = 10
	maxGetSvcAttempts  = 3
)

// Starts an NFS server on the specified string port
func startNfsServiceServer(ipAddress, port string, listenFunc ListenFunc, serveFunc ServeFunc) error {
	log.Infof("csinfs: Calling Listen on %s", ipAddress+":"+port)
	lis, err := listenFunc(ipAddress, port)
	if err != nil {
		log.Infof("csinfs: Listen on ip:port %s:%s failed: %s", ipAddress, port, err.Error())
		return err
	}
	grpcServer := grpc.NewServer()
	log.Infof("csinfs: Calling RegisterNfsServer")
	proto.RegisterNfsServer(grpcServer,
		&nfsServer{
			executor:  &LocalExecutor{},
			unmounter: &SyscallUnmount{},
		})
	if err := serveFunc(grpcServer, lis); err != nil {
		log.Errorf("csinfs: grpcServer.Serve failed: %s", err.Error())
		return err
	}
	log.Infof("csinfs: nfsServer running on port %s:%s", ipAddress, port)
	return nil
}

func getNfsClient(ipaddress, port string) (proto.NfsClient, error) {
	// TODO check if this is still applicable: add support for ipv6, add support for closing the client
	client, err := grpc.NewClient(ipaddress+":"+port, grpc.WithTransportCredentials(insecure.NewCredentials()), grpc.WithBlock())
	if err != nil {
		log.Errorf("Could not connect to nfsService %s:%s", ipaddress, port)
		return nil, err
	}

	nfsClient := proto.NewNfsClient(client)
	return nfsClient, nil
}

// TODO: Add cleanup
func deleteNfsClient(_ string) {}

var nfsPVLock sync.Map

func (nfs *nfsServer) nfsLockPV(requestID string) {
	for {
		holder, loaded := nfsPVLock.LoadOrStore(requestID, requestID)
		if !loaded {
			break
		}
		log.Infof("Waiting on PVLock holder %s", holder)
		time.Sleep(1 * time.Second)
	}
}

func (nfs *nfsServer) nfsUnlockPV(requestID string) {
	nfsPVLock.Delete(requestID)
}

// ExportNfsVolume finds the array volume and then add an export entry in /etc/exports and then restart the NFS server.
// The trick is in finding the volume. You actually need some array specific code to do that...
func (nfs *nfsServer) ExportNfsVolume(ctx context.Context, req *proto.ExportNfsVolumeRequest) (*proto.ExportNfsVolumeResponse, error) {
	resp := &proto.ExportNfsVolumeResponse{}
	resp.VolumeId = req.VolumeId
	start := time.Now()
	defer finish(ctx, "ExportNfsVolume", req.VolumeId, start)
	log.Infof("Received ExportNfsVolume request %s: %+v", req.VolumeId, req)
	nfs.nfsLockPV(req.VolumeId)
	defer nfs.nfsUnlockPV(req.VolumeId)

	// Check for idempotent request
	log.Infof("ExportNfsVolume checking for idenpotent request: %s", req.VolumeId)
	statResult, _ := os.Stat(NfsExportDirectory + "/" + req.VolumeId)
	target := NfsExportDirectory + "/" + req.VolumeId
	exists, err := CheckExport(target + "/")
	if statResult != nil && exists {
		log.Infof("ExportNfsVolume %s already exported")
		if resp.ExportNfsContext == nil {
			resp.ExportNfsContext = make(map[string]string)
		}
		resp.ExportNfsContext["idenpotent"] = "true"
		log.Info("ExportNfsVolume idempotent request volume %s", req.VolumeId)
		return resp, nil
	}

	path, err := nfsService.vcsi.MountVolume(ctx, req.VolumeId, "", NfsExportDirectory, req.ExportNfsContext)
	resp.VolumeId = req.VolumeId
	context := req.ExportNfsContext
	context["MountPath"] = path
	if err != nil {
		return resp, err
	}
	log.Infof("Calling Chown %s %d %d", path, RootUID, nfsGroupID)
	err = opSys.Chown(path, RootUID, nfsGroupID)
	if err != nil {
		log.Errorf("failed chown output: %s", err)
		return resp, err
	}

	// This code is required (doesn't work without it), not sure if the chrooot chmod is needed also.
	log.Infof("Calling Chmod %s mode %o", path, NfsFileMode)
	err = opSys.Chmod(path, NfsFileMode)
	if err != nil {
		log.Errorf("failed chmod output: %s", err)
		return resp, err
	}

	//log.Infof("Calling chroot chmod %s %o", path, NfsFileMode)
	//out, err := GetLocalExecutor().ExecuteCommand("chroot", "/noderoot", "chmod", NfsFileModeString, path)
	//if err != nil {
	//	log.Errorf("failed chroot chmod output: %s %s", err, string(out))
	//	return resp, err
	//}

	// Read the directory entry for the path (debug)
	out, err := GetLocalExecutor().ExecuteCommand("chroot", "/noderoot", "ls", "-ld", path)
	if err != nil {
		log.Errorf("failed chroot output: %s %s", err, string(out))
		return resp, err
	}

	log.Infof("ls -ld %s:\n %s", path, string(out))

	// Add entry in /etc/exports
	options := "(rw,no_subtree_check)"
	optionsString := nfsService.podCIDR + options
	// Add the link-local overlay network for OCP. TODO: add conditionally?
	optionsString = optionsString + " 169.254.0.0/17" + options
<<<<<<< HEAD
	optionsString = optionsString + " 127.0.0.1/32" + options
=======
>>>>>>> f48a4b15

	log.Infof("ExportNfsVolume Calling AddExport %s/ %s", path, optionsString)
	generation, err = AddExport(path+"/", optionsString)
	if err != nil {
		log.Errorf("AddExport %s returned error %s", path, err)
		return resp, err
	}

	log.Infof("ExportNfsVolume Resyncing NfsMountd")
	err = ResyncNFSMountd(generation)
	if err != nil {
		log.Errorf("ResyncNFSMountd on behalf of %s returned error %s", path, err)
		return resp, err
	}
	log.Infof("ExportNfsVolume %s %s ALL GOOD", req.VolumeId, path)
	return resp, err
}

// UnexportNfsVolume is called to remove an export from the NFS mount table and remove the directory.
// The req.VolumeId is the array volume ID, not the nfs volume ID.
func (nfs *nfsServer) UnexportNfsVolume(ctx context.Context, req *proto.UnexportNfsVolumeRequest) (*proto.UnexportNfsVolumeResponse, error) {
	start := time.Now()
	defer finish(ctx, "UnexportNfsVolume", req.VolumeId, start)
	log.Infof("Received UnexportNfsVolume request: %+v", req)
	unexportContext := make(map[string]string)

	nfs.nfsLockPV(req.VolumeId)
	defer nfs.nfsUnlockPV(req.VolumeId)

	serviceName := req.UnexportNfsContext["ServiceName"]

	// Remove the mount entry from /etc/exports.
	resp := &proto.UnexportNfsVolumeResponse{
		VolumeId:           req.VolumeId,
		UnexportNfsContext: unexportContext,
	}

	log.Infof("NfsExportDirectory %s VolumeId %s serviceName %s", NfsExportDirectory, req.VolumeId, serviceName)
	exportPath := NfsExportDirectory + "/" + req.VolumeId
	if serviceName != "" {
		exportPath = NfsExportDirectory + "/" + serviceName
	}
	exportPath = strings.Replace(exportPath, "//", "/", -1)
	log.Infof("Calling DeleteExport %s", exportPath)
	generation, err := DeleteExport(exportPath)
	if err != nil {
		log.Errorf("RemoveExport %s returned error %s", exportPath, err)
		return resp, err
	}
	err = ResyncNFSMountd(generation)
	if err != nil {
		log.Errorf("ResyncNfsMountd on behalf of %s returned error %s", exportPath, err)
		return resp, err
	}

	for i := 1; i <= 3; i++ {
		duration := time.Duration(i) * time.Second
		time.Sleep(duration)
		unmountCtx, unmountCancel := context.WithTimeout(context.Background(), 5*time.Second)
		defer unmountCancel()
		log.Infof("Calling UnmountVolume VolumeId %s exportPath %s context %+v", req.VolumeId, exportPath, req.UnexportNfsContext)
		err = nfs.UnmountVolume(unmountCtx, req.VolumeId, serviceName)
		if err == nil {
			log.Infof("UnexportNfsVolume %s %s ALL GOOD", req.VolumeId, exportPath)
			return resp, nil
		}

		log.Infof("UnmountVolume returned error %s", err)
		if strings.Contains(err.Error(), "not mounted") || strings.Contains(err.Error(), "no such file or directory") {
			log.Infof("UnexportNfsVolume %s %s ALL GOOD", req.VolumeId, exportPath)
			return resp, nil
		}

		err = ResyncNFSMountd(generation)
		if err != nil {
			log.Errorf("ResyncNfsMountd on behalf of %s returned error %s", exportPath, err)
			return resp, err
		}

		log.Errorf("UnmountVolume %s retry %d returned error %s", exportPath, i, err)
	}

	return nil, fmt.Errorf("UnmountVolume timed out after several retries")
}

func finish(ctx context.Context, method, requestID string, start time.Time) {
	now := time.Now()
	actual := now.Sub(start)
	deadline, ok := ctx.Deadline()
	if ok {
		maxTime := deadline.Sub(start)
		log.Infof("%s id %s actual time %v max time %v", method, requestID, actual, maxTime)
	} else {
		log.Infof("%s id %s actual time %v", method, requestID, actual)
	}
}

// Ping just returns a response, with Ready boolean and an optional Status. Used by the controller
// to check that nodes are in a good state.
// Note: a problem
func (nfs *nfsServer) Ping(ctx context.Context, req *proto.PingRequest) (*proto.PingResponse, error) {
	resp := &proto.PingResponse{
		Ready:  true,
		Status: "",
	}

	if req.DumpAllExports {
		var removed int
		exports, err := GetExports(NfsExportDirectory)
		if err != nil {
			return resp, err
		}

		// Remove the exports from the kernel
		for _, export := range exports {
			parts := strings.Split(export, " ")
			if len(parts) >= 1 {
				generation, err = DeleteExport(parts[0])
				if err != nil {
					log.Errorf("DeleteExport %s returned error %s", parts[0], err)
				}

				removed++
			}
		}

		err = ResyncNFSMountd(generation)
		if err != nil {
			log.Errorf("ResyncNFSMountd returned error %s", err)
			return resp, err
		}

		for _, export := range exports {
			parts := strings.Split(export, " ")
			exportDir := parts[0]

			exportDir = filepath.Clean(exportDir)
			log.Infof("Attempting unmount %s", exportDir)

			serviceName := strings.Replace(exportDir, NfsExportDirectory, "", 1)
			serviceName = strings.Replace(serviceName, "/", "", 1)

			service, err := nfs.GetServiceContent(serviceName)
			if err != nil {
				log.Errorf("Ping: GetServiceContent returned error %s", err)
			}

			log.Infof("Ping: service %+v", service)

			driverVolumeID, ok := service.Annotations["driverVolumeID"]
			if !ok {
				log.Errorf("Ping: could not find driverVolumeID in Service %s", serviceName)
			}

			driverVolumeID = "nfs-" + driverVolumeID
			log.Infof("Ping: driverVolumeID %s", driverVolumeID)

			err = nfs.UnmountVolume(ctx, driverVolumeID, serviceName)
			if err != nil {
				log.Errorf("Ping: UnmountVolume returned error %s", err)
				resp.Ready = false

				// Ready to try and remove the exports later on.
				optionsString := strings.Join(parts[1:], " ")
				generation, err = AddExport(parts[0], optionsString)
				if err != nil {
					log.Errorf("AddExport %s returned error %s", parts[0], err)
				}

				err = ResyncNFSMountd(generation)
				if err != nil {
					log.Errorf("ResyncNFSMountd returned error %s", err)
				}

				removed--
				continue
			}
		}

		if !resp.Ready {
			log.Errorf("Ping DumpAllExports resync failed %d exports", removed)
			return resp, fmt.Errorf("dumping all exports failed")
		}

		log.Infof("Ping DumpAllExports removed %d exports", removed)
	}
	return resp, nil
}

func (nfs *nfsServer) UnmountVolume(ctx context.Context, driverVolumeID, serviceName string) error {
	for i := 0; i < maxUnmountAttempts; i++ {
		err := nfsService.vcsi.UnmountVolume(ctx, driverVolumeID, NfsExportDirectory, map[string]string{"ServiceName": serviceName})
		if err == nil {
			return nil
		}

		log.Errorf("UnmountVolume: could not Unmount %s: %s", serviceName, err)
		time.Sleep(timeout)
	}

	return fmt.Errorf("could not unmount volume %s", driverVolumeID)
}

func (nfs *nfsServer) GetServiceContent(serviceName string) (*v1.Service, error) {
	for i := 0; i < maxGetSvcAttempts; i++ {
		service, err := nfsService.k8sclient.GetService(context.Background(), DriverNamespace, serviceName)
		if err == nil {
			return service, nil
		}

		log.Errorf("GetServiceContent: could not Get Service %s: %s", serviceName, err)
		time.Sleep(timeout)
	}

	return nil, fmt.Errorf("could not get service %s", serviceName)
}

// GetExports returns all exports matching the NfsExortDir
func (nfs *nfsServer) GetExports(ctx context.Context, _ *proto.GetExportsRequest) (*proto.GetExportsResponse, error) {
	requestID := getRequestIDFromContext(ctx)
	start := time.Now()
	defer finish(ctx, "GetExports", requestID, start)
	resp := &proto.GetExportsResponse{}
	exports, err := GetExports(NfsExportDirectory)
	resp.Exports = exports
	return resp, err
}

// ExportMulitpleNfsVolumes will export multiple NFS volumes, using the same context for each.
func (nfs *nfsServer) ExportMultipleNfsVolumes(ctx context.Context,
	req *proto.ExportMultipleNfsVolumesRequest,
) (*proto.ExportMultipleNfsVolumesResponse, error) {
	requestID := getRequestIDFromContext(ctx)
	start := time.Now()
	defer finish(ctx, "ExportMultipleNfsVOlumes", requestID, start)
	successful := make([]string, 0)
	unsuccessful := make([]string, 0)
	var lastError error
	for _, volumeID := range req.VolumeIds {
		exportReq := &proto.ExportNfsVolumeRequest{
			VolumeId:         volumeID,
			ExportNfsContext: req.ExportNfsContext,
		}
		_, err := nfs.ExportNfsVolume(ctx, exportReq)
		if err != nil {
			unsuccessful = append(unsuccessful, volumeID)
			log.Infof("ExportNfsVolume failed for id %s: %s", volumeID, err.Error())
			lastError = err
		} else {
			successful = append(successful, volumeID)
		}
	}
	resp := &proto.ExportMultipleNfsVolumesResponse{}
	resp.SuccessfulIds = successful
	resp.UnsuccessfulIds = unsuccessful
	resp.ExportNfsContext = req.ExportNfsContext
	return resp, lastError
}

func (nfs *nfsServer) UnexportMultipleNfsVolumes(ctx context.Context,
	req *proto.UnexportMultipleNfsVolumesRequest,
) (*proto.UnexportMultipleNfsVolumesResponse, error) {
	requestID := getRequestIDFromContext(ctx)
	start := time.Now()
	defer finish(ctx, "UnexportMultipleNfsVolumes", requestID, start)
	successful := make([]string, 0)
	unsuccessful := make([]string, 0)
	var lastError error
	for _, volumeID := range req.VolumeIds {
		unexportReq := &proto.UnexportNfsVolumeRequest{
			VolumeId:           volumeID,
			UnexportNfsContext: req.ExportNfsContext,
		}
		_, err := nfs.UnexportNfsVolume(ctx, unexportReq)
		if err != nil {
			unsuccessful = append(unsuccessful, volumeID)
			log.Infof("UnexportNfsVolume failed for id %s: %s", volumeID, err.Error())
			lastError = err
		} else {
			successful = append(successful, volumeID)
		}
	}
	resp := &proto.UnexportMultipleNfsVolumesResponse{}
	resp.SuccessfulIds = successful
	resp.UnsuccessfulIds = unsuccessful
	resp.ExportNfsContext = req.ExportNfsContext
	return resp, lastError
}

func listen(ipAddress string, port string) (net.Listener, error) {
	return net.Listen("tcp", ipAddress+":"+port)
}

func serve(grpcServer *grpc.Server, lis net.Listener) error {
	return grpcServer.Serve(lis)
}<|MERGE_RESOLUTION|>--- conflicted
+++ resolved
@@ -20,11 +20,8 @@
 	"context"
 	"fmt"
 	"net"
-<<<<<<< HEAD
 	"os"
-=======
 	"path/filepath"
->>>>>>> f48a4b15
 	"strings"
 	"sync"
 	"time"
@@ -188,10 +185,7 @@
 	optionsString := nfsService.podCIDR + options
 	// Add the link-local overlay network for OCP. TODO: add conditionally?
 	optionsString = optionsString + " 169.254.0.0/17" + options
-<<<<<<< HEAD
 	optionsString = optionsString + " 127.0.0.1/32" + options
-=======
->>>>>>> f48a4b15
 
 	log.Infof("ExportNfsVolume Calling AddExport %s/ %s", path, optionsString)
 	generation, err = AddExport(path+"/", optionsString)
